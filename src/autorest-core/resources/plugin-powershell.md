--- conflicted
+++ resolved
@@ -2,13 +2,7 @@
 
 The beta version of the PowerShell Generator.
 
-<<<<<<< HEAD
-Note: if the --powershell is mentioned, but they are using autorest.powershell, don't try to load the autorest.powershell from npm.
-
-``` yaml $(powershell) && ( "$(requesting-extensions)".indexOf('autorest.powershell') === -1 ) 
-=======
 ``` yaml $(powershell)
->>>>>>> 042d44fb
 # requires multi-api merger
 enable-multi-api: true
 
