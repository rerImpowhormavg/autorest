--- conflicted
+++ resolved
@@ -3,18 +3,13 @@
  *  Licensed under the MIT License. See License.txt in the project root for license information.
  *--------------------------------------------------------------------------------------------*/
 
-import { Help } from '../../help';
+import { FastStringify, StringifyAst } from '@microsoft.azure/datastore';
+import { ConvertJsonx2Yaml, ConvertYaml2Jsonx, DataHandle, DataSource, IFileSystem, JsonPath, QuickDataSource, safeEval, stringify } from '@microsoft.azure/datastore';
+import { ResolveUri } from '@microsoft.azure/uri';
 import { ConfigurationView, GetExtension } from '../configuration';
-import { DataHandle, DataSink, DataSource, QuickDataSource, Data, createGraphProxy, Mapping, CloneAst } from '@microsoft.azure/datastore';
-import { IFileSystem } from '@microsoft.azure/datastore';
 import { Channel, Message } from '../message';
 import { ConvertOAI2toOAI3 } from '../openapi/conversion';
 import { OutstandingTaskAwaiter } from '../outstanding-task-awaiter';
-import { ConvertJsonx2Yaml, ConvertYaml2Jsonx } from '@microsoft.azure/datastore';
-import { JsonPath, stringify } from '@microsoft.azure/datastore';
-import { safeEval } from '@microsoft.azure/datastore';
-import { ResolveUri } from '@microsoft.azure/uri';
-import { Descendants, FastStringify, StringifyAst } from '@microsoft.azure/datastore';
 import { EmitArtifacts } from './artifact-emitter';
 import { CreatePerFilePlugin, PipelinePlugin } from './common';
 import { ProcessCodeModel } from './commonmark-documentation';
@@ -25,13 +20,12 @@
 import { AutoRestExtension } from './plugin-endpoint';
 import { GetPlugin_SchemaValidatorOpenApi, GetPlugin_SchemaValidatorSwagger } from './schema-validation';
 import { ComposeSwaggers, LoadLiterateOpenAPIOverrides, LoadLiterateOpenAPIs, LoadLiterateSwaggerOverrides, LoadLiterateSwaggers } from './swagger-loader';
-<<<<<<< HEAD
-import { GetPlugin_TreeShaker } from "./plugin-tree-shaker";
+
 import { GetPlugin_Deduplicator } from './plugin-deduplicator';
 import { GetPlugin_MultiAPIMerger } from './plugin-merger';
-=======
+import { GetPlugin_TreeShaker } from './plugin-tree-shaker';
+
 import { crawlReferences } from './ref-crawling';
->>>>>>> 7c83ee73
 
 interface PipelineNode {
   outputArtifact?: string;
@@ -115,14 +109,14 @@
 }
 
 function GetPlugin_OAI2toOAIx(): PipelinePlugin {
-  return CreatePerFilePlugin(async config => async (fileIn, sink) => {
+  return CreatePerFilePlugin(async () => async (fileIn, sink) => {
     const fileOut = await ConvertOAI2toOAI3(fileIn, sink);
     return sink.Forward(fileIn.Description, fileOut);
   });
 }
 
 function GetPlugin_Yaml2Jsonx(): PipelinePlugin {
-  return CreatePerFilePlugin(async config => async (fileIn, sink) => {
+  return CreatePerFilePlugin(async () => async (fileIn, sink) => {
     let ast = fileIn.ReadYamlAst();
     ast = ConvertYaml2Jsonx(ast);
     return sink.WriteData(fileIn.Description, StringifyAst(ast), fileIn.Identity);
@@ -130,7 +124,7 @@
 }
 
 function GetPlugin_Jsonx2Yaml(): PipelinePlugin {
-  return CreatePerFilePlugin(async config => async (fileIn, sink) => {
+  return CreatePerFilePlugin(async () => async (fileIn, sink) => {
     let ast = fileIn.ReadYamlAst();
     ast = ConvertJsonx2Yaml(ast);
     return sink.WriteData(fileIn.Description, StringifyAst(ast), fileIn.Identity);
@@ -224,7 +218,7 @@
 }
 
 function GetPlugin_ArtifactEmitter(inputOverride?: () => Promise<DataSource>): PipelinePlugin {
-  return async (config, input, sink) => {
+  return async (config, input) => {
     if (inputOverride) {
       input = await inputOverride();
     }
@@ -391,7 +385,7 @@
     'tree-shaker': GetPlugin_TreeShaker(),
     'model-deduplicator': GetPlugin_Deduplicator(),
     'multi-api-merger': GetPlugin_MultiAPIMerger()
-  }
+  };
 
   // dynamically loaded, auto-discovered plugins
   const __extensionExtension: { [pluginName: string]: AutoRestExtension } = {};
