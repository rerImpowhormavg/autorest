/*---------------------------------------------------------------------------------------------
 *  Copyright (c) Microsoft Corporation. All rights reserved.
 *  Licensed under the MIT License. See License.txt in the project root for license information.
 *--------------------------------------------------------------------------------------------*/

import { AnyObject, DataHandle, DataSink, DataSource, Node, Processor, ProxyObject, QuickDataSource, Data, visit, Mapping, } from '@microsoft.azure/datastore';
import * as oai from '@microsoft.azure/openapi';
import * as deepEqual from "deep-equal";
import { Dictionary, values, items } from '@microsoft.azure/linq';
import { ConfigurationView } from '../../configuration';
import { PipelinePlugin } from '../common';
import { type } from 'os';
// export class DeduplicatorProcessor extends Processor<oai.Model, oai.Model> {

//   process(targetParent: AnyObject, nodes: Iterable<Node>) {
//     for (const { key, value, pointer, children } of nodes) {
//       switch (key) {
//         case 'components':
//           this.visitComponents(this.newObject(targetParent, key, pointer), children);
//           break;
//         default:
//           this.clone(targetParent, key, pointer, value);
//           break;
//       }
//     }
//   }

//   visitComponents(components: ProxyObject<Dictionary<oai.Components>>, nodes: Iterable<Node>) {

//     for (const { key, value, pointer, childIterator } of nodes) {
//       switch (key) {
//         case 'schemas':
//           this.visitComponent(key, this.newObject(components, key, pointer), childIterator);
//           break;
//         default:
//           this.clone(components, key, pointer, value);
//           break;
//       }

//     }
//   }

//   visitComponent<T>(type: string, container: ProxyObject<Dictionary<T>>, nodes: () => Iterable<Node>) {
//     const deduplicatedSchemaKeys: Array<string> = [];
//     for (const { key, value: currentSchema, pointer, children } of nodes()) {
//       if (!deduplicatedSchemaKeys.includes(key)) {
//         let apiVersions = currentSchema['x-ms-metadata'].apiVersions;
//         let filename = currentSchema['x-ms-metadata'].filename;
//         let originalLocations = currentSchema['x-ms-metadata'].originalLocations;
//         const name = currentSchema['x-ms-metadata'].name;
//         const { 'x-ms-metadata': metadataCurrent, ...filteredCurrentSchema } = currentSchema;
//         for (const { key: k, value: schema } of nodes()) {
//           const { 'x-ms-metadata': metadataSchema, ...filteredSchema } = schema;
//           if (deepEqual(filteredSchema, filteredCurrentSchema) && schema['x-ms-metadata'].name === currentSchema['x-ms-metadata'].name) {
//             deduplicatedSchemaKeys.push(k);
//             apiVersions = apiVersions.concat(schema['x-ms-metadata'].apiVersions);
//             filename = filename.concat(schema['x-ms-metadata'].filename);
//             originalLocations = originalLocations.concat(schema['x-ms-metadata'].originalLocations);
//           }
//         }

//         const component: AnyObject = this.newObject(container, key, pointer);

//         component['x-ms-metadata'] = {
//           value: {
//             apiVersions: [...new Set([...apiVersions])],
//             filename: [...new Set([...filename])],
//             name,
//             originalLocations: [...new Set([...originalLocations])]
//           }, pointer
//         };

//         for (const child of children) {
//           if (child.key !== 'x-ms-metadata') {
//             this.clone(component, child.key, child.pointer, child.value);
//           }
//         }
//       }
//     }
//   }
// }

async function deduplicate(config: ConfigurationView, input: DataSource, sink: DataSink) {
  const inputs = await Promise.all((await input.Enum()).map(async x => input.ReadStrict(x)));
  const result: Array<DataHandle> = [];
  for (const each of inputs) {
<<<<<<< HEAD
    const processor = new Deduplicator(each);
    result.push(await sink.WriteObject(each.Description, processor.output, each.identity, each.artifactType, processor.sourceMappings));
=======
    // const processor = new DeduplicatorProcessor(each);
    // result.push(await sink.WriteObject(each.Description, processor.output, each.Identity, each.GetArtifact(), processor.sourceMappings));
>>>>>>> d41cc4d7
  }
  return new QuickDataSource(result, input.skip);
}

/* @internal */
export function createDeduplicatorPlugin(): PipelinePlugin {
  return deduplicate;
}

export class Deduplicator {
  private hasRun = false;

  // table:
  // prevPointers -> newPointers
  public mappings = new Dictionary<string>();

  // table:
  // oldRefs -> newRef
  private schemaRefs = new Dictionary<string>();

  // array containing uids of deduplicated schemas
  private deduplicatedSchemas = Array<string>();

  // array containing uids of schemas already crawled
  private crawledSchemas = Array<string>();

  // array containing uids of schemas already visited, but not necessarily crawled.
  // this prevents circular reference locks
  private visitedSchemas = Array<string>();

  // initially the target is the same as the original object
  private target;
  constructor(originalFile: DataHandle) {
    this.target = originalFile.ReadObject();
  }

  init() {
    if (this.target.components.schemas !== undefined) {
      // construct initial table of refs
      for (const child of visit(this.target.components.schemas)) {
        this.schemaRefs[`#/components/schemas/${child.key}`] = `#/components/schemas/${child.key}`;
      }

      this.deduplicateSchemas();
    }
  }

  private deduplicateSchemas() {
    for (const { key: schemaUid } of visit(this.target.components.schemas)) {
      if (!this.deduplicatedSchemas.includes(schemaUid)) {
        if (!this.crawledSchemas.includes(schemaUid)) {
          this.crawlSchema(schemaUid);
        }
        this.deduplicateSchema(schemaUid);
      }
    }
  }

  private crawlSchema(uid: string) {
    if (!this.visitedSchemas.includes(uid)) {
      this.visitedSchemas.push(uid);
      this.crawlObject(this.target.components.schemas[uid]);
    }

    this.crawledSchemas.push(uid);
  }

  private crawlObject(obj: AnyObject) {
    for (const { key, value } of visit(obj)) {
      if (key === '$ref' && value.match(/#\/components\/schemas\/.+/g)) {
        const refParts = value.split('/');
        const schemaUid = refParts.pop();
        if (!this.deduplicatedSchemas.includes(schemaUid)) {
          if (!this.crawledSchemas.includes(schemaUid)) {
            this.crawlSchema(schemaUid);
          }
          this.deduplicateSchema(schemaUid);
        }
      } else if (Array.isArray(key) || typeof (value) === 'object') {
        this.crawlObject(value);
      }
    }
  }

  private deduplicateSchema(uid: string) {
    const currentSchema = this.target.components.schemas[uid];
    let apiVersions = currentSchema['x-ms-metadata'].apiVersions;
    let filename = currentSchema['x-ms-metadata'].filename;
    let originalLocations = currentSchema['x-ms-metadata'].originalLocations;
    const name = currentSchema['x-ms-metadata'].name;
    const { 'x-ms-metadata': metadataCurrent, ...filteredReferencedSchema } = currentSchema;
    for (const { key, value: schema } of visit(this.target.components.schemas)) {
      if (uid !== key) {
        const { 'x-ms-metadata': metadataSchema, ...filteredSchema } = schema;
        if (deepEqual(filteredSchema, filteredReferencedSchema) && schema['x-ms-metadata'].name === currentSchema['x-ms-metadata'].name) {
          apiVersions = apiVersions.concat(schema['x-ms-metadata'].apiVersions);
          filename = filename.concat(schema['x-ms-metadata'].filename);
          originalLocations = originalLocations.concat(schema['x-ms-metadata'].originalLocations);
          delete this.target.components.schemas[key];
          this.schemaRefs[`#/components/schemas/${key}`] = `#/components/schemas/${uid}`;
          this.updateRefs(this.target);
          this.updateMappings(`/components/schemas/${key}`, `/components/schemas/${uid}`);
          this.deduplicatedSchemas.push(key);
        }
      }
    }

    currentSchema['x-ms-metadata'] = {
      apiVersions: [...new Set([...apiVersions])],
      filename: [...new Set([...filename])],
      name,
      originalLocations: [...new Set([...originalLocations])]
    };
    this.deduplicatedSchemas.push(uid);
  }

  private updateMappings(oldPointer: string, newPointer: string) {
    this.mappings[oldPointer] = newPointer;
    for (const [key, value] of Object.entries(this.mappings)) {
      if (value === oldPointer) {
        this.mappings[key] = newPointer;
      }
    }
  }

  // TODO: change this to handle just schema refs.
  private updateRefs(node: any) {
    for (const { key, value } of visit(node)) {
      if (typeof value === 'object') {
        const ref = value.$ref;
        if (ref) {
          // see if this object has a $ref
          const newRef = this.schemaRefs[ref];
          if (newRef) {
            value.$ref = newRef;
          } else {
            throw new Error(`$ref to original location '${ref}' is not found in the new refs collection`);
          }
        }
        // now, recurse into this object
        this.updateRefs(value);
      }
    }
  }

  public get output() {
    if (!this.hasRun) {
      this.init();
      this.hasRun = true;
    }
    return this.target;
  }
}<|MERGE_RESOLUTION|>--- conflicted
+++ resolved
@@ -84,13 +84,8 @@
   const inputs = await Promise.all((await input.Enum()).map(async x => input.ReadStrict(x)));
   const result: Array<DataHandle> = [];
   for (const each of inputs) {
-<<<<<<< HEAD
-    const processor = new Deduplicator(each);
-    result.push(await sink.WriteObject(each.Description, processor.output, each.identity, each.artifactType, processor.sourceMappings));
-=======
     // const processor = new DeduplicatorProcessor(each);
-    // result.push(await sink.WriteObject(each.Description, processor.output, each.Identity, each.GetArtifact(), processor.sourceMappings));
->>>>>>> d41cc4d7
+    // result.push(await sink.WriteObject(each.Description, processor.output, each.identity, each.artifactType, processor.sourceMappings));
   }
   return new QuickDataSource(result, input.skip);
 }
