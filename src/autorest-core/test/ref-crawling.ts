--- conflicted
+++ resolved
@@ -1,23 +1,13 @@
-<<<<<<< HEAD
+
 import { suite, test, slow, timeout, skip, only } from "mocha-typescript";
 import * as assert from "assert";
 import * as aio from "@microsoft.azure/async-io"
 import { AutoRest } from "../lib/autorest-core";
-import { LoadLiterateSwaggers } from "../lib/pipeline/swagger-loader";
 import * as datastore from '@microsoft.azure/datastore';
 import { CreateFolderUri, ResolveUri } from '@microsoft.azure/uri';
 import { readFile } from "fs";
 import { RealFileSystem, DataHandle } from "@microsoft.azure/datastore";
-import { crawlReferences } from "../lib/pipeline/ref-crawling";
-=======
-import * as assert from 'assert';
-import { only, skip, slow, suite, test, timeout } from 'mocha-typescript';
-
-import { RealFileSystem } from '@microsoft.azure/datastore';
-import { CreateFolderUri, ResolveUri } from '@microsoft.azure/uri';
-import { AutoRest } from '../lib/autorest-core';
-import { LoadLiterateSwaggers } from '../lib/pipeline/plugins/loaders';
->>>>>>> 646127d1
+import { crawlReferences } from "../lib/pipeline/plugins/ref-crawling";
 
 @suite class RefCrawling {
 
