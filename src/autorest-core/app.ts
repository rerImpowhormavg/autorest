--- conflicted
+++ resolved
@@ -491,23 +491,14 @@
   const config = await api.view;
   const batchTaskConfigReference: any = {};
   api.AddConfiguration(batchTaskConfigReference);
-<<<<<<< HEAD
   for (const batchTaskConfig of config.GetEntry('batch' as any)) {
-    outputMessage(api, {
-      Channel: Channel.Information,
-      Text: `Processing batch task - ${JSON.stringify(batchTaskConfig)} .`
-    }, () => { });
-
-=======
-  for (const batchTaskConfig of config.GetEntry("batch" as any)) {
-    const isjson = (args.rawSwitches["message-format"] === "json" || args.rawSwitches["message-format"] === "yaml");
+    const isjson = (args.rawSwitches['message-format'] === 'json' || args.rawSwitches['message-format'] === 'yaml');
     if (!isjson) {
       outputMessage(api, {
         Channel: Channel.Information,
         Text: `Processing batch task - ${JSON.stringify(batchTaskConfig)} .`
       }, () => { });
     }
->>>>>>> 4862c215
     // update batch task config section
     for (const key of Object.keys(batchTaskConfigReference)) { delete batchTaskConfigReference[key]; }
     Object.assign(batchTaskConfigReference, batchTaskConfig);
