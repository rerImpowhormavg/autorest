<<<<<<< HEAD
# AutoRest PowerShell Options
To change the way AutoRest generates, you can configure:
- [Name Sanitation](#Name-Sanitization)
- [Folder Layout](#Folder-Layout)
- [Built-In Directives](directives.md)
- [Custom Directives](../../src/autorest-core/resources/default-configuration.md#directives)

## Name Sanitization
=======
# AutoRest PowerShell Specific Options

There are a couple of PowerShell specific things you may want to do:
- [Tweak The Way It Generates Cmdlets](#Tweak-The-Way-It-Generates-Cmdlets)
- [Control The Module Output Folder Layout](#Control-The-Module-Output-Folder-Layout)

## Tweak The Way It Generates Cmdlets

To change the way AutoRest generates cmdlets you can:
- [use the built-in directives outlined below](#Built-In-Directives)
- [declare your own directives](https://github.com/Azure/autorest/blob/master/core/resources/default-configuration.md#directives)
- [automatically sanitize parameter and cmdlet names](#name-sanitization)



### Built-In Directives

- [Structure and Terminology](#Structure-And-Terminology)
- [Built-In Directives Scenarios](#Built-In-Directives-Scenarios)

### Structure And Terminology
The built-in directives for PowerShell consist of three parts: 

- Selector: denoted by the field `select`, contains the object-type where the modification is taking place. It can be either:
  - `command` 
  - `parameter` 
  - `model`
  - `property` 
  - `enum`

  **Note**: Depending of the filters, AutoRest infers the type of object that needs to be selected. For example:

  ```yaml $false
    # This selects the parameters 
    # ---> where the parameter-name is VirtualMachine, and the cmdlet verb is Get
    # ---> sets the parameter alias to VM
    directive:
      - where:
          parameter-name: Foo
          verb: Get
        set: 
          alias: Bar
  ```

  A reason to provide the selector would be to change the scope of selection. For example, this would select a :

  ```yaml $false
    # This selects the cmdlets 
    #  ---> where the verb is Get, and where a parameter called Foo exists
    #  ---> sets the parameter alias to VM
    directive:
      - select: command
        where:
          parameter-name: VirtualMachine
          verb: Get
        set: 
          alias: Get-VM
  ```


- Filter: denoted by the field `where`, contains the criteria to select the object.
  - A `command` can be filtered by:
    - `verb`
    - `subject`
    - `subject-prefix`
    - `parameter-name`
  - A `parameter` can be filtered by:
    - `parameter-name`
    
    and, optionally by:
    - `verb`
    - `subject`
    - `subject-prefix`
    
    from the cmdlet it belongs to.
  - A `model` can be filtered by:
    - `model-name`
    - `property-name`
  - A `model` can be filtered by:
    - `property-name`
    
    and, optionally by:
      - `model-name`
    

- Actions: denoted by the fields `set`, `hide`, `remove` and `clear-alias`. These fields contain the actions to be performed in the selected objects.

#### Terminology Notes

#### - prefix, subject-prefix and subject 

To increase the granularity of cmdlet-tweaking, we divided the cmdlet NOUN into three parts: prefix, subject-prefix and subject. Where:

[verb]-[noun] <-> [verb]-[prefix][subject-prefix][subject]

AutoRest allows you to:

- Modify the prefix (by default empty)
  - module-wide: using ```prefix: <value>``` at the top-level of the configuration document.
- Modify the subject-prefix (by default empty)
  - module-wide: using ```subject-prefix: <value>``` at the top-level of the configuration document.
  - per-cmdlet: using  ```subject-prefix: <value>``` inside a directive.
- Modify the subject
  - per-cmdlet: use ```subject: <value>```  inside a directive.

#### - variant 

A variant is the same thing as the parameter-set name.

#### - hidden cmdlet

When a cmdlet is set to ```hide: true```, the cmdlet will be generated; however, it won't be exported at module-export time.

### Built-In Directives Scenarios 

The following directives cover the most common tweaking scenarios for cmdlet generation:

- [Cmdlet Rename](#Cmdlet-Rename)
- [Cmdlet Aliasing](#Cmdlet-Aliasing)
- [Cmdlet Suppression (Removal and Hiding)](#Cmdlet-Suppression)
- [Parameter Rename](#Parameter-Rename)
- [Parameter Aliasing](#Parameter-Aliasing)
- [Parameter Description](#Parameter-Description)
- [Model Rename](#Model-Rename)
- [Enum Value Rename](#Property-Rename)
- [Alias Removal](#Alias-Removal)

Note: If you have feedback about these directives, or you would like additional configurations, feel free to open an issue at https://github.com/Azure/autorest.powershell. 

#### Cmdlet Rename

To rename a cmdlet we support both string literals and **regex** patterns. Cmdlets can be selected and modified by ```subject-prefix```, ```subject```, ```verb```, and/or ```variant```. For example:

```yaml $false
# This will rename the cmdlet 'Get-VirtualMachine' (Parameter Set: XYZParamSet) to 'Get-VM'

directive:
  - where: 
      subject: VirtualMachine
      verb: Get
      variant: XYZParamSet
    set: 
      subject: VM       
```

The following is a Regex example:

```yaml $false
# This will change every cmdlet where the subject starts with 'Configuration',
# to have the rest of the subject as Config<rest of the subject>

directive:
    - where:
            subject: (^Configuration)(.*) 
      set:
            subject: Config$2
```

Also, it is possible to select based in a parameter-name. However, to select by parameter, the selector `command` must be provided. For example,

```yaml $false
# This will rename the cmdlet 'Get-VirtualMachine' (Parameter Set: XYZParamSet) to 'Get-VM'

directive:
  - select: command
    where: 
      subject: VirtualMachine
      verb: Get
      parameter-name: Id
    set: 
      subject: VM       
```

#### Cmdlet Aliasing

To alias a cmdlet, select the cmdlet and provide an alias:

```yaml $false
directive:
  - where: 
      verb: Get
      subject: VirtualMachine
    set: 
      alias: Get-VM       
```

Or, multiple aliases:

```yaml $false
directive:
  - where: 
      verb: Get
      subject: VirtualMachine
    set: 
      alias: 
        - Get-VMachine
        - Get-VM     
```

#### Cmdlet Suppression 

For cmdlet suppression you can either:
 - hide it: by preventing it from being exported at module-export time
 - remove it: by preventing it from being generated 
 
Note: If a cmdlet is hidden, it still can be be used by custom cmdlets.

##### Cmdlet Hiding (Exportation Suppression)

To hide a cmdlet, you need to provide ```subject-prefix```, ```subject```, ```verb```, and/or ```variant``` of the cmdlet --> then set ```hide: true``` . For example:

```yaml false
directive:
  - where: 
      verb: Update
      subject: Resource
    hide: true
```

The following is a Regex example:

```yaml false
directive:
  - where: 
      subject: PetService.*
    hide: true
```

##### Cmdlet Removal

To remove a cmdlet, you need to provide the ```subject-prefix```, ```subject```, ```verb```, and/or ```variant``` of the cmdlet ---> then, set ```remove: true```. For example:

```yaml false
directive:
  - where: 
      verb: Get
      subject: Operation
    remove: true
```

The following is a Regex example:

```yaml false
directive:
  - where: 
      subject: Config.*
    remove: true
```

#### Parameter Rename

To select a parameter you need to provide the ```parameter-name```. Furthermore, if you want to target specific cmdlets you can provide the ```subject-prefix```, ```subject```, ```verb```, and/or ```variant``` (i.e. parameter-set). For example:

```yaml false
# This will rename the parameter 'XYZName' from the cmdlet 'Get-Operation' to 'Name'.

directive:
  - where: 
      parameter-name: XYZName
      verb: Get 
      subject: Operation
    set:  
      parameter-name: Name
```

The following is a Regex example:

```yaml false
# This will rename every parameter that ends with 'Name' to just 'Name'.

directive:
  - where: 
      parameter-name: (.*)Name$
    set: 
      parameter-name: Name
```

#### Parameter Aliasing

To alias a parameter, select the parameter and provide an alias:

```yaml $false
directive:
  - where: 
      parameter-name: VirtualMachine
    set: 
      alias: VM       
```

Or, multiple aliases:

```yaml $false
directive:
  - where: 
      parameter-name: VirtualMachine
    set: 
      alias: 
        - VM
        - VMachine    
```

#### Parameter Description

To add or modify a parameter description you can use a similar pattern to renaming the parameter, but you need to set ```parameter-description```. For example:

```yaml false
directive:
  - where: 
      parameter-name: Name
      verb: Get 
      subject: Operation
    set:  
      parameter-description: This is the name of the Operation you want to retrieve.
```

#### Model Rename

To rename a specific model, provide the name of the model at ```model-name``` under ```where``` node and the new model name at ```model-name``` under the ```set``` node. For example:

```yaml false
# This will rename the model name from 'Cat' to 'Gato'.

directive:
  - where:
     model-name: Cat
    set:
     model-name: Gato
```

The following is a Regex example:

```yaml false
# This will rename every model name that start with 'VirtualMachine' to start with 'VM'.

directive:
  - where:
     model-name: ^VirtualMachine(.*)
    set:
     model-name: VM$1
```

#### Property Rename

To select a property you need to provide the ```property-name```. Furthermore, if you want to target a specific model property, you can provide the ```model-name```. For example:

```yaml false
directive:
  - where: 
      property-name: VirtualMachineName
      model-name: VirtualMachine
    set:  
      property-name: Name
```

The following is a Regex example:

```yaml false
directive:
  - where: 
      property-name: (.*)Name
    set:  
      property-name: Name
```

#### Enum Value Rename

In some instances names can have conflicts with the enum-value-names that get generated for Enum fields. In this case, we can rename the name of the value. For example:

```yaml false
- where:
      enum-name: ComparisonOperationType
      enum-value-name: Equals
    set:
      enum-value-name: Equal 
```

#### Alias Removal

If the option `--sanitize-names` or `--azure` is provided, AutoRest will make renames to cmdlets and parameters to remove redundancies. For example in the command `Get-VirtualMachine`, the parameter `VirtualMachineName` will be renamed to `Name`, and aliased to VirtualMachineName. It is possible to eliminate that alias by providing the action `clear-alias: true`:

```yaml false
- where:
      parameter-name: ResourceGroupName
  clear-alias: true
```

The same can be done with cmdlets.

### Name Sanitization

>>>>>>> d35c0ff1
Sometimes names from cmdlets or parameters contain redundant information. For example:
- A parameter called `VirtualMachineName` from the cmdlet `Get-VirtualMachine` is somewhat redundant. A better name for such parameter could be just `Name`.
- A cmdlet that has a verb `Get`, prefix `ContainerService` and subject `ContainerService`. The resulting cmdlet will then be `Get-ContainerServiceContainerService`. A better name for such cmdlet could just be `Get-ContainerService`.

For these cases you can provide the option `sanitize-names: true` in the configuration file or `--sanitize-names` from the command line. You can disable name sanitization with `sanitize-names: false`.

## Folder Layout
By default, AutoRest's PowerShell Generator will place all the files under [this directory layout](./default-directory-layout.md). The configuration for the default directories can be found in the [defaults.md](https://github.com/Azure/autorest.powershell/blob/master/extensions/powershell/defaults.md) for the PowerShell extension. However, if you want to customize the directory layout, you may specify those nodes at the top-level of your configuration. Here are descriptions for some of the folders/files:

### Output Folder
Contains all the code generated. By default, AutoRest will create a folder called 'generated' inside the current working directory. If you want to change the location use:
```yaml
output-folder: <path>
```

### Module Folder
Contains the low-level C# files and script cmdlets. By default, AutoRest will create a folder called 'generated' inside the output folder. If you want to change the location use:
```yaml
module-folder: <path>
```

### Cmdlets Folder
Contains the low-level C# cmdlet files. By default, AutoRest will create a folder called 'cmdlets' inside the module folder. If you want to change the location use:
```yaml
cmdlet-folder: <path>
```

### Custom Cmdlet Folder
Contains any cmdlet customized by you. Initially it will be empty. By default, AutoRest will create a folder called 'custom' at the top level of the output-folder. If you want to change the location use:
```yaml
custom-cmdlet-folder: <path>
```

### test folder
Contains Pester tests. By default, AutoRest will create a folder called 'test' at the top level of the output-folder. If you want to change the location use:
```yaml
test-folder: <path>
```

### Runtime and API Folders
Contain low level c# files. If you want to change their location, you can use respectively:
```yaml
runtime-folder: <path>
api-folder: <path>
```

### File Renames
In addition, if you desire to rename the module name or specific file names, you may use:
```yaml
module-name: <name>
csproj: <name> # C# project file
psd1: <name> # module manifest file
psm1: <name> # script module file
```
Note: By default these files will be named after the module-name. For example, the manifest file will be \<module-name>.psd1. You can see the full list of file names in the [defaults.md](https://github.com/Azure/autorest.powershell/blob/master/extensions/powershell/defaults.md) for the PowerShell extension.<|MERGE_RESOLUTION|>--- conflicted
+++ resolved
@@ -1,404 +1,11 @@
-<<<<<<< HEAD
 # AutoRest PowerShell Options
 To change the way AutoRest generates, you can configure:
 - [Name Sanitation](#Name-Sanitization)
 - [Folder Layout](#Folder-Layout)
 - [Built-In Directives](directives.md)
-- [Custom Directives](../../src/autorest-core/resources/default-configuration.md#directives)
+- [Custom Directives](../../autorest-core/resources/default-configuration.md#directives)
 
 ## Name Sanitization
-=======
-# AutoRest PowerShell Specific Options
-
-There are a couple of PowerShell specific things you may want to do:
-- [Tweak The Way It Generates Cmdlets](#Tweak-The-Way-It-Generates-Cmdlets)
-- [Control The Module Output Folder Layout](#Control-The-Module-Output-Folder-Layout)
-
-## Tweak The Way It Generates Cmdlets
-
-To change the way AutoRest generates cmdlets you can:
-- [use the built-in directives outlined below](#Built-In-Directives)
-- [declare your own directives](https://github.com/Azure/autorest/blob/master/core/resources/default-configuration.md#directives)
-- [automatically sanitize parameter and cmdlet names](#name-sanitization)
-
-
-
-### Built-In Directives
-
-- [Structure and Terminology](#Structure-And-Terminology)
-- [Built-In Directives Scenarios](#Built-In-Directives-Scenarios)
-
-### Structure And Terminology
-The built-in directives for PowerShell consist of three parts: 
-
-- Selector: denoted by the field `select`, contains the object-type where the modification is taking place. It can be either:
-  - `command` 
-  - `parameter` 
-  - `model`
-  - `property` 
-  - `enum`
-
-  **Note**: Depending of the filters, AutoRest infers the type of object that needs to be selected. For example:
-
-  ```yaml $false
-    # This selects the parameters 
-    # ---> where the parameter-name is VirtualMachine, and the cmdlet verb is Get
-    # ---> sets the parameter alias to VM
-    directive:
-      - where:
-          parameter-name: Foo
-          verb: Get
-        set: 
-          alias: Bar
-  ```
-
-  A reason to provide the selector would be to change the scope of selection. For example, this would select a :
-
-  ```yaml $false
-    # This selects the cmdlets 
-    #  ---> where the verb is Get, and where a parameter called Foo exists
-    #  ---> sets the parameter alias to VM
-    directive:
-      - select: command
-        where:
-          parameter-name: VirtualMachine
-          verb: Get
-        set: 
-          alias: Get-VM
-  ```
-
-
-- Filter: denoted by the field `where`, contains the criteria to select the object.
-  - A `command` can be filtered by:
-    - `verb`
-    - `subject`
-    - `subject-prefix`
-    - `parameter-name`
-  - A `parameter` can be filtered by:
-    - `parameter-name`
-    
-    and, optionally by:
-    - `verb`
-    - `subject`
-    - `subject-prefix`
-    
-    from the cmdlet it belongs to.
-  - A `model` can be filtered by:
-    - `model-name`
-    - `property-name`
-  - A `model` can be filtered by:
-    - `property-name`
-    
-    and, optionally by:
-      - `model-name`
-    
-
-- Actions: denoted by the fields `set`, `hide`, `remove` and `clear-alias`. These fields contain the actions to be performed in the selected objects.
-
-#### Terminology Notes
-
-#### - prefix, subject-prefix and subject 
-
-To increase the granularity of cmdlet-tweaking, we divided the cmdlet NOUN into three parts: prefix, subject-prefix and subject. Where:
-
-[verb]-[noun] <-> [verb]-[prefix][subject-prefix][subject]
-
-AutoRest allows you to:
-
-- Modify the prefix (by default empty)
-  - module-wide: using ```prefix: <value>``` at the top-level of the configuration document.
-- Modify the subject-prefix (by default empty)
-  - module-wide: using ```subject-prefix: <value>``` at the top-level of the configuration document.
-  - per-cmdlet: using  ```subject-prefix: <value>``` inside a directive.
-- Modify the subject
-  - per-cmdlet: use ```subject: <value>```  inside a directive.
-
-#### - variant 
-
-A variant is the same thing as the parameter-set name.
-
-#### - hidden cmdlet
-
-When a cmdlet is set to ```hide: true```, the cmdlet will be generated; however, it won't be exported at module-export time.
-
-### Built-In Directives Scenarios 
-
-The following directives cover the most common tweaking scenarios for cmdlet generation:
-
-- [Cmdlet Rename](#Cmdlet-Rename)
-- [Cmdlet Aliasing](#Cmdlet-Aliasing)
-- [Cmdlet Suppression (Removal and Hiding)](#Cmdlet-Suppression)
-- [Parameter Rename](#Parameter-Rename)
-- [Parameter Aliasing](#Parameter-Aliasing)
-- [Parameter Description](#Parameter-Description)
-- [Model Rename](#Model-Rename)
-- [Enum Value Rename](#Property-Rename)
-- [Alias Removal](#Alias-Removal)
-
-Note: If you have feedback about these directives, or you would like additional configurations, feel free to open an issue at https://github.com/Azure/autorest.powershell. 
-
-#### Cmdlet Rename
-
-To rename a cmdlet we support both string literals and **regex** patterns. Cmdlets can be selected and modified by ```subject-prefix```, ```subject```, ```verb```, and/or ```variant```. For example:
-
-```yaml $false
-# This will rename the cmdlet 'Get-VirtualMachine' (Parameter Set: XYZParamSet) to 'Get-VM'
-
-directive:
-  - where: 
-      subject: VirtualMachine
-      verb: Get
-      variant: XYZParamSet
-    set: 
-      subject: VM       
-```
-
-The following is a Regex example:
-
-```yaml $false
-# This will change every cmdlet where the subject starts with 'Configuration',
-# to have the rest of the subject as Config<rest of the subject>
-
-directive:
-    - where:
-            subject: (^Configuration)(.*) 
-      set:
-            subject: Config$2
-```
-
-Also, it is possible to select based in a parameter-name. However, to select by parameter, the selector `command` must be provided. For example,
-
-```yaml $false
-# This will rename the cmdlet 'Get-VirtualMachine' (Parameter Set: XYZParamSet) to 'Get-VM'
-
-directive:
-  - select: command
-    where: 
-      subject: VirtualMachine
-      verb: Get
-      parameter-name: Id
-    set: 
-      subject: VM       
-```
-
-#### Cmdlet Aliasing
-
-To alias a cmdlet, select the cmdlet and provide an alias:
-
-```yaml $false
-directive:
-  - where: 
-      verb: Get
-      subject: VirtualMachine
-    set: 
-      alias: Get-VM       
-```
-
-Or, multiple aliases:
-
-```yaml $false
-directive:
-  - where: 
-      verb: Get
-      subject: VirtualMachine
-    set: 
-      alias: 
-        - Get-VMachine
-        - Get-VM     
-```
-
-#### Cmdlet Suppression 
-
-For cmdlet suppression you can either:
- - hide it: by preventing it from being exported at module-export time
- - remove it: by preventing it from being generated 
- 
-Note: If a cmdlet is hidden, it still can be be used by custom cmdlets.
-
-##### Cmdlet Hiding (Exportation Suppression)
-
-To hide a cmdlet, you need to provide ```subject-prefix```, ```subject```, ```verb```, and/or ```variant``` of the cmdlet --> then set ```hide: true``` . For example:
-
-```yaml false
-directive:
-  - where: 
-      verb: Update
-      subject: Resource
-    hide: true
-```
-
-The following is a Regex example:
-
-```yaml false
-directive:
-  - where: 
-      subject: PetService.*
-    hide: true
-```
-
-##### Cmdlet Removal
-
-To remove a cmdlet, you need to provide the ```subject-prefix```, ```subject```, ```verb```, and/or ```variant``` of the cmdlet ---> then, set ```remove: true```. For example:
-
-```yaml false
-directive:
-  - where: 
-      verb: Get
-      subject: Operation
-    remove: true
-```
-
-The following is a Regex example:
-
-```yaml false
-directive:
-  - where: 
-      subject: Config.*
-    remove: true
-```
-
-#### Parameter Rename
-
-To select a parameter you need to provide the ```parameter-name```. Furthermore, if you want to target specific cmdlets you can provide the ```subject-prefix```, ```subject```, ```verb```, and/or ```variant``` (i.e. parameter-set). For example:
-
-```yaml false
-# This will rename the parameter 'XYZName' from the cmdlet 'Get-Operation' to 'Name'.
-
-directive:
-  - where: 
-      parameter-name: XYZName
-      verb: Get 
-      subject: Operation
-    set:  
-      parameter-name: Name
-```
-
-The following is a Regex example:
-
-```yaml false
-# This will rename every parameter that ends with 'Name' to just 'Name'.
-
-directive:
-  - where: 
-      parameter-name: (.*)Name$
-    set: 
-      parameter-name: Name
-```
-
-#### Parameter Aliasing
-
-To alias a parameter, select the parameter and provide an alias:
-
-```yaml $false
-directive:
-  - where: 
-      parameter-name: VirtualMachine
-    set: 
-      alias: VM       
-```
-
-Or, multiple aliases:
-
-```yaml $false
-directive:
-  - where: 
-      parameter-name: VirtualMachine
-    set: 
-      alias: 
-        - VM
-        - VMachine    
-```
-
-#### Parameter Description
-
-To add or modify a parameter description you can use a similar pattern to renaming the parameter, but you need to set ```parameter-description```. For example:
-
-```yaml false
-directive:
-  - where: 
-      parameter-name: Name
-      verb: Get 
-      subject: Operation
-    set:  
-      parameter-description: This is the name of the Operation you want to retrieve.
-```
-
-#### Model Rename
-
-To rename a specific model, provide the name of the model at ```model-name``` under ```where``` node and the new model name at ```model-name``` under the ```set``` node. For example:
-
-```yaml false
-# This will rename the model name from 'Cat' to 'Gato'.
-
-directive:
-  - where:
-     model-name: Cat
-    set:
-     model-name: Gato
-```
-
-The following is a Regex example:
-
-```yaml false
-# This will rename every model name that start with 'VirtualMachine' to start with 'VM'.
-
-directive:
-  - where:
-     model-name: ^VirtualMachine(.*)
-    set:
-     model-name: VM$1
-```
-
-#### Property Rename
-
-To select a property you need to provide the ```property-name```. Furthermore, if you want to target a specific model property, you can provide the ```model-name```. For example:
-
-```yaml false
-directive:
-  - where: 
-      property-name: VirtualMachineName
-      model-name: VirtualMachine
-    set:  
-      property-name: Name
-```
-
-The following is a Regex example:
-
-```yaml false
-directive:
-  - where: 
-      property-name: (.*)Name
-    set:  
-      property-name: Name
-```
-
-#### Enum Value Rename
-
-In some instances names can have conflicts with the enum-value-names that get generated for Enum fields. In this case, we can rename the name of the value. For example:
-
-```yaml false
-- where:
-      enum-name: ComparisonOperationType
-      enum-value-name: Equals
-    set:
-      enum-value-name: Equal 
-```
-
-#### Alias Removal
-
-If the option `--sanitize-names` or `--azure` is provided, AutoRest will make renames to cmdlets and parameters to remove redundancies. For example in the command `Get-VirtualMachine`, the parameter `VirtualMachineName` will be renamed to `Name`, and aliased to VirtualMachineName. It is possible to eliminate that alias by providing the action `clear-alias: true`:
-
-```yaml false
-- where:
-      parameter-name: ResourceGroupName
-  clear-alias: true
-```
-
-The same can be done with cmdlets.
-
-### Name Sanitization
-
->>>>>>> d35c0ff1
 Sometimes names from cmdlets or parameters contain redundant information. For example:
 - A parameter called `VirtualMachineName` from the cmdlet `Get-VirtualMachine` is somewhat redundant. A better name for such parameter could be just `Name`.
 - A cmdlet that has a verb `Get`, prefix `ContainerService` and subject `ContainerService`. The resulting cmdlet will then be `Get-ContainerServiceContainerService`. A better name for such cmdlet could just be `Get-ContainerService`.
