# coding=utf-8
# --------------------------------------------------------------------------
# Copyright (c) Microsoft Corporation. All rights reserved.
# Licensed under the MIT License. See License.txt in the project root for
# license information.
#
# Code generated by Microsoft (R) AutoRest Code Generator.
# Changes may cause incorrect behavior and will be lost if the code is
# regenerated.
# --------------------------------------------------------------------------

from .resource import Resource


class StorageAccountCreateParameters(Resource):
    """
    The parameters to provide for the account.

    :param str account_type: Gets or sets the account type. Possible values
     for this property include: 'Standard_LRS', 'Standard_ZRS',
     'Standard_GRS', 'Standard_RAGRS', 'Premium_LRS'.
    """

    _required = []

    _attribute_map = {
        'account_type': {'key': 'properties.accountType', 'type': 'AccountType'},
    }

    def __init__(self, *args, **kwargs):
<<<<<<< HEAD
        """StorageAccountCreateParameters

        :param str account_type: Gets or sets the account type. Possible
        values include: 'Standard_LRS', 'Standard_ZRS', 'Standard_GRS',
        'Standard_RAGRS', 'Premium_LRS'
        """
=======
>>>>>>> 81066b9c
        self.account_type = None

        super(StorageAccountCreateParameters, self).__init__(*args, **kwargs)<|MERGE_RESOLUTION|>--- conflicted
+++ resolved
@@ -17,8 +17,8 @@
     The parameters to provide for the account.
 
     :param str account_type: Gets or sets the account type. Possible values
-     for this property include: 'Standard_LRS', 'Standard_ZRS',
-     'Standard_GRS', 'Standard_RAGRS', 'Premium_LRS'.
+     include: 'Standard_LRS', 'Standard_ZRS', 'Standard_GRS',
+     'Standard_RAGRS', 'Premium_LRS'
     """
 
     _required = []
@@ -28,15 +28,6 @@
     }
 
     def __init__(self, *args, **kwargs):
-<<<<<<< HEAD
-        """StorageAccountCreateParameters
-
-        :param str account_type: Gets or sets the account type. Possible
-        values include: 'Standard_LRS', 'Standard_ZRS', 'Standard_GRS',
-        'Standard_RAGRS', 'Premium_LRS'
-        """
-=======
->>>>>>> 81066b9c
         self.account_type = None
 
         super(StorageAccountCreateParameters, self).__init__(*args, **kwargs)